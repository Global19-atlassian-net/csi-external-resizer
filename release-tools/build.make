# Copyright 2019 The Kubernetes Authors.
#
# Licensed under the Apache License, Version 2.0 (the "License");
# you may not use this file except in compliance with the License.
# You may obtain a copy of the License at
#
#     http://www.apache.org/licenses/LICENSE-2.0
#
# Unless required by applicable law or agreed to in writing, software
# distributed under the License is distributed on an "AS IS" BASIS,
# WITHOUT WARRANTIES OR CONDITIONS OF ANY KIND, either express or implied.
# See the License for the specific language governing permissions and
# limitations under the License.

.PHONY: build-% build container-% container push-% push clean test

# A space-separated list of all commands in the repository, must be
# set in main Makefile of a repository.
# CMDS=

# This is the default. It can be overridden in the main Makefile after
# including build.make.
REGISTRY_NAME=quay.io/k8scsi

# Can be set to -mod=vendor to ensure that the "vendor" directory is used.
GOFLAGS_VENDOR=

# Revision that gets built into each binary via the main.version
# string. Uses the `git describe` output based on the most recent
# version tag with a short revision suffix or, if nothing has been
# tagged yet, just the revision.
#
# Beware that tags may also be missing in shallow clones as done by
# some CI systems (like TravisCI, which pulls only 50 commits).
REV=$(shell git describe --long --tags --match='v*' --dirty 2>/dev/null || git rev-list -n1 HEAD)

# A space-separated list of image tags under which the current build is to be pushed.
# Determined dynamically.
IMAGE_TAGS=

# A "canary" image gets built if the current commit is the head of the remote "master" branch.
# That branch does not exist when building some other branch in TravisCI.
IMAGE_TAGS+=$(shell if [ "$$(git rev-list -n1 HEAD)" = "$$(git rev-list -n1 origin/master 2>/dev/null)" ]; then echo "canary"; fi)

# A "X.Y.Z-canary" image gets built if the current commit is the head of a "origin/release-X.Y.Z" branch.
# The actual suffix does not matter, only the "release-" prefix is checked.
IMAGE_TAGS+=$(shell git branch -r --points-at=HEAD | grep 'origin/release-' | grep -v -e ' -> ' | sed -e 's;.*/release-\(.*\);\1-canary;')

# A release image "vX.Y.Z" gets built if there is a tag of that format for the current commit.
# --abbrev=0 suppresses long format, only showing the closest tag.
IMAGE_TAGS+=$(shell tagged="$$(git describe --tags --match='v*' --abbrev=0)"; if [ "$$tagged" ] && [ "$$(git rev-list -n1 HEAD)" = "$$(git rev-list -n1 $$tagged)" ]; then echo $$tagged; fi)

# Images are named after the command contained in them.
IMAGE_NAME=$(REGISTRY_NAME)/$*

ifdef V
# Adding "-alsologtostderr" assumes that all test binaries contain glog. This is not guaranteed.
TESTARGS = -v -args -alsologtostderr -v 5
else
TESTARGS =
endif

ARCH := $(if $(GOARCH),$(GOARCH),$(shell go env GOARCH))

# Specific packages can be excluded from each of the tests below by setting the *_FILTER_CMD variables
# to something like "| grep -v 'github.com/kubernetes-csi/project/pkg/foobar'". See usage below.

build-%: check-go-version-go
	mkdir -p bin
<<<<<<< HEAD
	CGO_ENABLED=0 GOOS=linux go build -a -ldflags '-X main.version=$(REV) -extldflags "-static"' -o ./bin/$* ./cmd/$*
	if [ "$$ARCH" = "amd64" ]; then \
		CGO_ENABLED=0 GOOS=windows go build -a -ldflags '-X main.version=$(REV) -extldflags "-static"' -o ./bin/$*.exe ./cmd/$* ; \
=======
	CGO_ENABLED=0 GOOS=linux go build $(GOFLAGS_VENDOR) -a -ldflags '-X main.version=$(REV) -extldflags "-static"' -o ./bin/$* ./cmd/$*
	if [ "$$ARCH" = "amd64" ]; then \
		CGO_ENABLED=0 GOOS=windows go build $(GOFLAGS_VENDOR) -a -ldflags '-X main.version=$(REV) -extldflags "-static"' -o ./bin/$*.exe ./cmd/$* ; \
		CGO_ENABLED=0 GOOS=linux GOARCH=ppc64le go build $(GOFLAGS_VENDOR) -a -ldflags '-X main.version=$(REV) -extldflags "-static"' -o ./bin/$*-ppc64le ./cmd/$* ; \
>>>>>>> b4482a23
	fi

container-%: build-%
	docker build -t $*:latest -f $(shell if [ -e ./cmd/$*/Dockerfile ]; then echo ./cmd/$*/Dockerfile; else echo Dockerfile; fi) --label revision=$(REV) .

push-%: container-%
	set -ex; \
	push_image () { \
		docker tag $*:latest $(IMAGE_NAME):$$tag; \
		docker push $(IMAGE_NAME):$$tag; \
	}; \
	for tag in $(IMAGE_TAGS); do \
		if [ "$$tag" = "canary" ] || echo "$$tag" | grep -q -e '-canary$$'; then \
			: "creating or overwriting canary image"; \
			push_image; \
		elif docker pull $(IMAGE_NAME):$$tag 2>&1 | tee /dev/stderr | grep -q "manifest for $(IMAGE_NAME):$$tag not found"; then \
			: "creating release image"; \
			push_image; \
		else \
			: "release image $(IMAGE_NAME):$$tag already exists, skipping push"; \
		fi; \
	done

build: $(CMDS:%=build-%)
container: $(CMDS:%=container-%)
push: $(CMDS:%=push-%)

clean:
	-rm -rf bin

test: check-go-version-go

.PHONY: test-go
test: test-go
test-go:
	@ echo; echo "### $@:"
	go test $(GOFLAGS_VENDOR) `go list $(GOFLAGS_VENDOR) ./... | grep -v -e 'vendor' -e '/test/e2e$$' $(TEST_GO_FILTER_CMD)` $(TESTARGS)

.PHONY: test-vet
test: test-vet
test-vet:
	@ echo; echo "### $@:"
	go test $(GOFLAGS_VENDOR) `go list $(GOFLAGS_VENDOR) ./... | grep -v vendor $(TEST_VET_FILTER_CMD)`

.PHONY: test-fmt
test: test-fmt
test-fmt:
	@ echo; echo "### $@:"
	files=$$(find . -name '*.go' | grep -v './vendor' $(TEST_FMT_FILTER_CMD)); \
	if [ $$(gofmt -d $$files | wc -l) -ne 0 ]; then \
		echo "formatting errors:"; \
		gofmt -d $$files; \
		false; \
	fi

# This test only runs when dep >= 0.5 is installed, which is the case for the CI setup.
# When using 'go mod', we allow the test to be skipped in the Prow CI under some special
# circumstances, because it depends on accessing all remote repos and thus
# running it all the time would defeat the purpose of vendoring:
# - not handling a PR or
# - the fabricated merge commit leaves go.mod, go.sum and vendor dir unchanged
# - release-tools also didn't change (changing rules or Go version might lead to
#   a different result and thus must be tested)
# - import statements not changed (because if they change, go.mod might have to be updated)
#
# "git diff" is intelligent enough to annotate changes inside the "import" block in
# the start of the diff hunk:
#
# diff --git a/rpc/common.go b/rpc/common.go
# index bb4a5c4..5fa4271 100644
# --- a/rpc/common.go
# +++ b/rpc/common.go
# @@ -21,7 +21,6 @@ import (
#         "fmt"
#         "time"
#
# -       "google.golang.org/grpc"
#         "google.golang.org/grpc/codes"
#         "google.golang.org/grpc/status"
#
# We rely on that to find such changes.
#
# Vendoring is optional when using go.mod.
.PHONY: test-vendor
test: test-vendor
test-vendor:
	@ echo; echo "### $@:"
	@ ./release-tools/verify-vendor.sh

.PHONY: test-subtree
test: test-subtree
test-subtree:
	@ echo; echo "### $@:"
	./release-tools/verify-subtree.sh release-tools

# Components can extend the set of directories which must pass shellcheck.
# The default is to check only the release-tools directory itself.
TEST_SHELLCHECK_DIRS=release-tools
.PHONY: test-shellcheck
test: test-shellcheck
test-shellcheck:
	@ echo; echo "### $@:"
	@ ret=0; \
	if ! command -v docker; then \
		echo "skipped, no Docker"; \
		exit 0; \
        fi; \
	for dir in $(abspath $(TEST_SHELLCHECK_DIRS)); do \
		echo; \
		echo "$$dir:"; \
		./release-tools/verify-shellcheck.sh "$$dir" || ret=1; \
	done; \
	exit $$ret

# Targets in the makefile can depend on check-go-version-<path to go binary>
# to trigger a warning if the x.y version of that binary does not match
# what the project uses. Make ensures that this is only checked once per
# invocation.
.PHONY: check-go-version-%
check-go-version-%:
	./release-tools/verify-go-version.sh "$*"<|MERGE_RESOLUTION|>--- conflicted
+++ resolved
@@ -67,16 +67,10 @@
 
 build-%: check-go-version-go
 	mkdir -p bin
-<<<<<<< HEAD
-	CGO_ENABLED=0 GOOS=linux go build -a -ldflags '-X main.version=$(REV) -extldflags "-static"' -o ./bin/$* ./cmd/$*
-	if [ "$$ARCH" = "amd64" ]; then \
-		CGO_ENABLED=0 GOOS=windows go build -a -ldflags '-X main.version=$(REV) -extldflags "-static"' -o ./bin/$*.exe ./cmd/$* ; \
-=======
 	CGO_ENABLED=0 GOOS=linux go build $(GOFLAGS_VENDOR) -a -ldflags '-X main.version=$(REV) -extldflags "-static"' -o ./bin/$* ./cmd/$*
 	if [ "$$ARCH" = "amd64" ]; then \
 		CGO_ENABLED=0 GOOS=windows go build $(GOFLAGS_VENDOR) -a -ldflags '-X main.version=$(REV) -extldflags "-static"' -o ./bin/$*.exe ./cmd/$* ; \
 		CGO_ENABLED=0 GOOS=linux GOARCH=ppc64le go build $(GOFLAGS_VENDOR) -a -ldflags '-X main.version=$(REV) -extldflags "-static"' -o ./bin/$*-ppc64le ./cmd/$* ; \
->>>>>>> b4482a23
 	fi
 
 container-%: build-%
